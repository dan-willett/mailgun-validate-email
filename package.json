--- conflicted
+++ resolved
@@ -1,10 +1,6 @@
 {
   "name": "mailgun-validate-email",
-<<<<<<< HEAD
   "version": "0.0.6",
-=======
-  "version": "0.0.5",
->>>>>>> 2f1f2804
   "description": "validate email addresses with mailgun API",
   "main": "index.js",
   "scripts": {
